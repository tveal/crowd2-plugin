--- conflicted
+++ resolved
@@ -41,17 +41,21 @@
         </contributor>
     </contributors>
 
-	<properties>
-		<jacoco-maven-plugin.version>0.8.1</jacoco-maven-plugin.version>
-		<maven-surefire-plugin.version>2.21.0</maven-surefire-plugin.version>
-	</properties>
+    <properties>
+        <jacoco-maven-plugin.version>0.8.1</jacoco-maven-plugin.version>
+        <maven-surefire-plugin.version>2.21.0</maven-surefire-plugin.version>
+        <jenkins.version>1.625.3</jenkins.version>
+        <java.level>7</java.level>
+        <findbugs.failOnError>false</findbugs.failOnError>
+    </properties>
+
 
     <scm>
         <connection>scm:git:git://github.com/jenkinsci/crowd2-plugin.git</connection>
         <developerConnection>scm:git:ssh://git@github.com/jenkinsci/crowd2-plugin.git</developerConnection>
         <url>https://github.com/jenkinsci/crowd2-plugin</url>
       <tag>HEAD</tag>
-  </scm>
+    </scm>
 
 
     <repositories>
@@ -77,9 +81,6 @@
             <url>http://repo.jenkins-ci.org/public/</url>
         </pluginRepository>
     </pluginRepositories>
-
-<<<<<<< HEAD
-
 
     <build>
         <plugins>
@@ -141,13 +142,6 @@
 			</plugin>
         </plugins>
     </build>
-=======
-    <properties>
-        <jenkins.version>1.625.3</jenkins.version>
-        <java.level>7</java.level>
-        <findbugs.failOnError>false</findbugs.failOnError>
-    </properties>
->>>>>>> 6f54b748
 
     <dependencies>
         <dependency>
